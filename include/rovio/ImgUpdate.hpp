/*
* Copyright (c) 2014, Autonomous Systems Lab
* All rights reserved.
*
* Redistribution and use in source and binary forms, with or without
* modification, are permitted provided that the following conditions are met:
* * Redistributions of source code must retain the above copyright
* notice, this list of conditions and the following disclaimer.
* * Redistributions in binary form must reproduce the above copyright
* notice, this list of conditions and the following disclaimer in the
* documentation and/or other materials provided with the distribution.
* * Neither the name of the Autonomous Systems Lab, ETH Zurich nor the
* names of its contributors may be used to endorse or promote products
* derived from this software without specific prior written permission.
*
* THIS SOFTWARE IS PROVIDED BY THE COPYRIGHT HOLDERS AND CONTRIBUTORS "AS IS" AND
* ANY EXPRESS OR IMPLIED WARRANTIES, INCLUDING, BUT NOT LIMITED TO, THE IMPLIED
* WARRANTIES OF MERCHANTABILITY AND FITNESS FOR A PARTICULAR PURPOSE ARE
* DISCLAIMED. IN NO EVENT SHALL THE COPYRIGHT HOLDER OR CONTRIBUTORS BE LIABLE
* FOR ANY DIRECT, INDIRECT, INCIDENTAL, SPECIAL, EXEMPLARY, OR CONSEQUENTIAL
* DAMAGES (INCLUDING, BUT NOT LIMITED TO, PROCUREMENT OF SUBSTITUTE GOODS OR
* SERVICES; LOSS OF USE, DATA, OR PROFITS; OR BUSINESS INTERRUPTION) HOWEVER
* CAUSED AND ON ANY THEORY OF LIABILITY, WHETHER IN CONTRACT, STRICT LIABILITY,
* OR TORT (INCLUDING NEGLIGENCE OR OTHERWISE) ARISING IN ANY WAY OUT OF THE USE
* OF THIS SOFTWARE, EVEN IF ADVISED OF THE POSSIBILITY OF SUCH DAMAGE.
*
*/

#ifndef ROVIO_IMGUPDATE_HPP_
#define ROVIO_IMGUPDATE_HPP_

#include "kindr/rotations/RotationEigen.hpp"
#include <Eigen/Dense>
#include "lightweight_filtering/Update.hpp"
#include "lightweight_filtering/State.hpp"

#include "FeatureBearingOutputCF.hpp"
#include "rovio/FilterStates.hpp"
#include "rovio/Camera.hpp"
#include "rovio/PixelOutputCF.hpp"

namespace rot = kindr::rotations::eigen_impl;

namespace rovio {

/** \brief Class, defining the innovation.
 */
template<typename STATE>
class ImgInnovation: public LWF::State<LWF::VectorElement<2>>{
 public:
  typedef LWF::State<LWF::VectorElement<2>> Base;
  using Base::E_;
  static constexpr unsigned int _nor = 0;
  ImgInnovation(){
    static_assert(_nor+1==E_,"Error with indices");
    this->template getName<_nor>() = "nor";
  };
  ~ImgInnovation(){};
};

////////////////////////////////////////////////////////////////////////////////////////////////////////////////////////

/** \brief Class, holding the image pyramids of the different cameras. @todo complete
 */
template<typename STATE>
class ImgUpdateMeasAuxiliary: public LWF::AuxiliaryBase<ImgUpdateMeasAuxiliary<STATE>>{
 public:
  ImgUpdateMeasAuxiliary(){
    reset(0.0);
  };
  ~ImgUpdateMeasAuxiliary(){};
  void reset(const double t){
    imgTime_ = t;
    for(int i=0;i<STATE::nCam_;i++){
      isValidPyr_[i] = false;
    }
  }
  bool areAllValid(){
    for(int i=0;i<STATE::nCam_;i++){
      if(isValidPyr_[i] == false) return false;
    }
    return true;
  }
  ImagePyramid<STATE::nLevels_> pyr_[STATE::nCam_];
  bool isValidPyr_[STATE::nCam_];
  double imgTime_;
};

////////////////////////////////////////////////////////////////////////////////////////////////////////////////////////

/**  \brief @todo
 */
template<typename STATE>
class ImgUpdateMeas: public LWF::State<ImgUpdateMeasAuxiliary<STATE>>{
 public:
  typedef LWF::State<ImgUpdateMeasAuxiliary<STATE>> Base;
  using Base::E_;
  static constexpr unsigned int _aux = 0;
  ImgUpdateMeas(){
    static_assert(_aux+1==E_,"Error with indices");
  };
  ~ImgUpdateMeas(){};

  //@{
  /** \brief Get the auxiliary state of the ImgUpdateMeas.
   *
   *  \see ImgUpdateMeasAuxiliary
   *  @return the the auxiliary state of the ImgUpdateMeas.
   */
  inline ImgUpdateMeasAuxiliary<STATE>& aux(){
    return this->template get<_aux>();
  }
  inline const ImgUpdateMeasAuxiliary<STATE>& aux() const{
    return this->template get<_aux>();
  }
  //@}
};

////////////////////////////////////////////////////////////////////////////////////////////////////////////////////////

/**  \brief Class holding the update noise. @todo complete
 */
template<typename STATE>
class ImgUpdateNoise: public LWF::State<LWF::VectorElement<2>>{
 public:
  typedef LWF::State<LWF::VectorElement<2>> Base;
  using Base::E_;
  static constexpr unsigned int _nor = 0;
  ImgUpdateNoise(){
    static_assert(_nor+1==E_,"Error with indices");
    this->template getName<_nor>() = "nor";
  };
  ~ImgUpdateNoise(){};
};

////////////////////////////////////////////////////////////////////////////////////////////////////////////////////////

/** \brief Outlier Detection.
 */
template<typename STATE>
class ImgOutlierDetection: public LWF::OutlierDetection<LWF::ODEntry<ImgInnovation<STATE>::template getId<ImgInnovation<STATE>::_nor>(),2>>{
};

////////////////////////////////////////////////////////////////////////////////////////////////////////////////////////

/** \brief Class, holding image update routines for the filter.
 */
template<typename FILTERSTATE>
class ImgUpdate: public LWF::Update<ImgInnovation<typename FILTERSTATE::mtState>,FILTERSTATE,ImgUpdateMeas<typename FILTERSTATE::mtState>,ImgUpdateNoise<typename FILTERSTATE::mtState>,
ImgOutlierDetection<typename FILTERSTATE::mtState>,false>{
 public:
  typedef LWF::Update<ImgInnovation<typename FILTERSTATE::mtState>,FILTERSTATE,ImgUpdateMeas<typename FILTERSTATE::mtState>,ImgUpdateNoise<typename FILTERSTATE::mtState>,
      ImgOutlierDetection<typename FILTERSTATE::mtState>,false> Base;
  using typename Base::eval;
  using Base::doubleRegister_;
  using Base::intRegister_;
  using Base::boolRegister_;
  using Base::updnoiP_;
  using Base::useSpecialLinearizationPoint_;
  using Base::useImprovedJacobian_;
  typedef typename Base::mtState mtState;
  typedef typename Base::mtFilterState mtFilterState;
  typedef typename Base::mtInnovation mtInnovation;
  typedef typename Base::mtMeas mtMeas;
  typedef typename Base::mtNoise mtNoise;
  typedef typename Base::mtJacInput mtJacInput;
  typedef typename Base::mtJacNoise mtJacNoise;
  typedef typename Base::mtOutlierDetection mtOutlierDetection;
  M3D initCovFeature_;
  double initDepth_;
  Camera* mpCameras_;
  PixelOutputCF<typename FILTERSTATE::mtState> pixelOutputCF_; // TODO delete/unify
  PixelOutput pixelOutput_;
  typename PixelOutputCF<typename FILTERSTATE::mtState>::mtOutputCovMat pixelOutputCov_;
  PixelOutputFromNorCF pixelOutputFromNorCF_;
  mutable rovio::FeatureBearingOutputCF<mtState> featureBearingOutputCF_;
  mutable FeatureBearingOutput featureBearingOutput_;
  mutable typename rovio::FeatureBearingOutputCF<mtState>::mtOutputCovMat featureBearingCov_;
  mutable typename rovio::FeatureBearingOutputCF<mtState>::mtJacInput featureBearingOutputJac_;
  int startLevel_;
  int endLevel_;
  double startDetectionTh_;
  int nDetectionBuckets_;
  int fastDetectionThreshold_;
  double scoreDetectionExponent_;
  double penaltyDistance_;
  double zeroDistancePenalty_;
  double trackingLocalRange_,trackingLocalVisibilityRange_;
  double trackingUpperBound_,trackingLowerBound_;
  double minTrackedAndFreeFeatures_;
  double minRelativeSTScore_;
  double minAbsoluteSTScore_;
  double matchingPixelThreshold_;
  double patchRejectionTh_;
  bool doPatchWarping_;
  bool useDirectMethod_;  /**<If true, the innovation term is based directly on pixel intensity errors.
                              If false, the reprojection error is used for the innovation term. @todo check this*/
  bool doFrameVisualisation_;
  bool verbose_;
  bool removeNegativeFeatureAfterUpdate_;
  double specialLinearizationThreshold_;
  double maxUncertaintyToDepthRatioForDepthInitialization_;

  /** \brief Constructor.
   *
   *   Loads and sets the needed parameters.
   */
  ImgUpdate(){
    mpCameras_ = nullptr;
    initCovFeature_.setIdentity();
    initDepth_ = 0;
    startLevel_ = 3;
    endLevel_ = 1;
    startDetectionTh_ = 0.9;
    nDetectionBuckets_ = 100;
    fastDetectionThreshold_ = 10;
    scoreDetectionExponent_ = 0.5;
    penaltyDistance_ = 20;
    zeroDistancePenalty_ = nDetectionBuckets_*1.0;
    doPatchWarping_ = true;
    useDirectMethod_ = true;
    doFrameVisualisation_ = true;
    verbose_ = false;
    trackingLocalRange_ = 20;
    trackingLocalVisibilityRange_ = 200;
    trackingUpperBound_ = 0.9;
    trackingLowerBound_ = 0.1;
    minTrackedAndFreeFeatures_ = 0.5;
    minRelativeSTScore_ = 0.2;
    minAbsoluteSTScore_ = 0.2;
    matchingPixelThreshold_ = 4.0;
    patchRejectionTh_ = 10.0;
    removeNegativeFeatureAfterUpdate_ = true;
    specialLinearizationThreshold_ = 1.0/400;
    maxUncertaintyToDepthRatioForDepthInitialization_ = 0.3;
    doubleRegister_.registerDiagonalMatrix("initCovFeature",initCovFeature_);
    doubleRegister_.registerScalar("initDepth",initDepth_);
    doubleRegister_.registerScalar("startDetectionTh",startDetectionTh_);
    doubleRegister_.registerScalar("scoreDetectionExponent",scoreDetectionExponent_);
    doubleRegister_.registerScalar("penaltyDistance",penaltyDistance_);
    doubleRegister_.registerScalar("zeroDistancePenalty",zeroDistancePenalty_);
    doubleRegister_.registerScalar("trackingLocalRange",trackingLocalRange_);
    doubleRegister_.registerScalar("trackingLocalVisibilityRange",trackingLocalVisibilityRange_);
    doubleRegister_.registerScalar("trackingUpperBound",trackingUpperBound_);
    doubleRegister_.registerScalar("trackingLowerBound",trackingLowerBound_);
    doubleRegister_.registerScalar("minTrackedAndFreeFeatures",minTrackedAndFreeFeatures_);
    doubleRegister_.registerScalar("minRelativeSTScore",minRelativeSTScore_);
    doubleRegister_.registerScalar("minAbsoluteSTScore",minAbsoluteSTScore_);
    doubleRegister_.registerScalar("matchingPixelThreshold",matchingPixelThreshold_);
    doubleRegister_.registerScalar("patchRejectionTh",patchRejectionTh_);
    doubleRegister_.registerScalar("specialLinearizationThreshold",specialLinearizationThreshold_);
    doubleRegister_.registerScalar("maxUncertaintyToDepthRatioForDepthInitialization",maxUncertaintyToDepthRatioForDepthInitialization_);
    intRegister_.registerScalar("fastDetectionThreshold",fastDetectionThreshold_);
    intRegister_.registerScalar("startLevel",startLevel_);
    intRegister_.registerScalar("endLevel",endLevel_);
    intRegister_.registerScalar("nDetectionBuckets",nDetectionBuckets_);
    boolRegister_.registerScalar("doPatchWarping",doPatchWarping_);
    boolRegister_.registerScalar("useDirectMethod",useDirectMethod_);
    boolRegister_.registerScalar("doFrameVisualisation",doFrameVisualisation_);
    boolRegister_.registerScalar("removeNegativeFeatureAfterUpdate",removeNegativeFeatureAfterUpdate_);
    doubleRegister_.removeScalarByVar(updnoiP_(0,0));
    doubleRegister_.removeScalarByVar(updnoiP_(1,1));
    doubleRegister_.registerScalar("UpdateNoise.nor",updnoiP_(0,0));
    doubleRegister_.registerScalar("UpdateNoise.nor",updnoiP_(1,1));
    useImprovedJacobian_ = false; // TODO: adapt/test
  };

  /** \brief Destructor
   */
  ~ImgUpdate(){};

  /** \brief @todo
   */
  void refreshProperties(){
    useSpecialLinearizationPoint_ = true; // TODO: make dependent
  };

  /** \brief @todo
   */
  void setCamera(Camera* mpCameras){
    mpCameras_ = mpCameras;
    pixelOutputCF_.setCamera(mpCameras);
    pixelOutputFromNorCF_.setCamera(mpCameras);
  }

  /** \brief Sets the innovation term.
   *
   *  \note If \ref useDirectMethod_ is set true, the innovation term is based directly on pixel intensity errors.
   *  \note If \ref useDirectMethod_ is set false, the reprojection error is used for the innovation term.
   *  @param mtInnovation - Class, holding innovation data.
   *  @param state        - Filter %State.
   *  @param meas         - Not Used.
   *  @param noise        - Additive discrete Gaussian noise.
   *  @param dt           - Not used.
   *  @todo check this
   */
  void eval(mtInnovation& y, const mtState& state, const mtMeas& meas, const mtNoise noise, double dt = 0.0) const{
    const int& ID = state.aux().activeFeature_;  // Feature ID.
    const int& camID = state.aux().camID_[ID];   // Camera ID of the feature.
    const int& activeCamCounter = state.aux().activeCameraCounter_;
    const int activeCamID = (activeCamCounter + camID)%mtState::nCam_;
    if(verbose_){
      std::cout << "    \033[32mMaking update with feature " << ID << " from camera " << camID << " in camera " << activeCamID << "\033[0m" << std::endl;
    }
    if(useDirectMethod_){
      y.template get<mtInnovation::_nor>() = state.aux().b_red_[ID]+noise.template get<mtNoise::_nor>();
    } else {
      featureBearingOutputCF_.setFeatureID(ID);
      featureBearingOutputCF_.setOutputCameraID(activeCamID);
      featureBearingOutputCF_.eval(featureBearingOutput_,state,state);
      featureBearingOutput_.CfP().boxMinus(state.aux().bearingMeas_[ID],y.template get<mtInnovation::_nor>()); // 0 = m - m_meas + n
      y.template get<mtInnovation::_nor>() += noise.template get<mtNoise::_nor>();
    }
  }

  /** \brief Computes the Jacobian for the update step of the filter.
   *
   *  \note If \ref useDirectMethod_ is set true, the jacobian is set w.r.t. the intensity errors.
   *  \note If \ref useDirectMethod_ is set false, the jacobian is set w.r.t. the reprojection error.
   *  @param F     - Jacobian for the update step of the filter.
   *  @param state - Filter state.
   *  @param meas  - Not used.
   *  @param dt    - Not used.
   *  @todo check this
   */
  void jacInput(mtJacInput& F, const mtState& state, const mtMeas& meas, double dt = 0.0) const{
    const int& ID = state.aux().activeFeature_;
    const int& camID = state.aux().camID_[ID];
    const int& activeCamCounter = state.aux().activeCameraCounter_;
    const int activeCamID = (activeCamCounter + camID)%mtState::nCam_;
    F.setZero();
    featureBearingOutputCF_.setFeatureID(ID);
    featureBearingOutputCF_.setOutputCameraID(activeCamID);
    featureBearingOutputCF_.eval(featureBearingOutput_,state,state);
    featureBearingOutputCF_.jacInput(featureBearingOutputJac_,state,state);
    if(useDirectMethod_){
      cv::Point2f c_temp;
      Eigen::Matrix2d c_J;
      mpCameras_[activeCamID].bearingToPixel(featureBearingOutput_.CfP(),c_temp,c_J);
      F = -state.aux().A_red_[ID]*c_J*featureBearingOutputJac_.template block<2,mtState::D_>(0,0);
    } else {
      F = state.aux().bearingMeas_[ID].getN().transpose()
                *-LWF::NormalVectorElement::getRotationFromTwoNormalsJac(featureBearingOutput_.CfP(),state.aux().bearingMeas_[ID])
      *featureBearingOutput_.CfP().getM()*featureBearingOutputJac_.template block<2,mtState::D_>(0,0);
    }
  }

  /** \brief @todo
   */
  void jacNoise(mtJacNoise& G, const mtState& state, const mtMeas& meas, double dt = 0.0) const{
    G.setZero();
    G.template block<2,2>(mtInnovation::template getId<mtInnovation::_nor>(),mtNoise::template getId<mtNoise::_nor>()) = Eigen::Matrix2d::Identity();
  }

  ////////////////////////////////////////////////////////////////////////////////////////////////////////////////////////

  /** \brief Prepares the filter state for the update.
   *
   *   @param filterState - Filter state.
   *   @param meas        - Update measurement.
   */
  void commonPreProcess(mtFilterState& filterState, const mtMeas& meas){
    assert(filterState.t_ == meas.aux().imgTime_);
    for(int i=0;i<mtState::nCam_;i++){
      if(doFrameVisualisation_){
        cvtColor(meas.aux().pyr_[i].imgs_[0], filterState.img_[i], CV_GRAY2RGB);
      }
    }
    filterState.imgTime_ = filterState.t_;
    filterState.imageCounter_++;
    filterState.patchDrawing_ = cv::Mat::zeros(mtState::nMax_*pow(2,mtState::nLevels_-1),mtState::nMax_*pow(2,mtState::nLevels_-1),CV_8UC1); // TODO
    filterState.state_.aux().activeFeature_ = 0;
    filterState.state_.aux().activeCameraCounter_ = 0;

    // TODO sort feature by covariance and use more accurate ones first
  }

  /** \brief Pre-Processing for the image update.
   *
   *  Summary:
   *  1. Searches a valid MultilevelPatchFeature from the filter state.
   *  2. Transforms the MultilevelPatchFeature into the target frame.
   *  3. Executes a 2D patch alignment in the target frame. If unsuccessful go back to step 1.
   *  4. If bearing error between aligned patch and estimated patch too large, alter linearization point.
   *     Bearing vector in the state is directly altered to the new aligned position.
   *
   *  @param filterState - Filter state.
   *  @param meas        - Update measurement.
   *  @param isFinished  - True, if process has finished.
   *  @todo check and complete.
   */
  void preProcess(mtFilterState& filterState, const mtMeas& meas, bool& isFinished){
    if(isFinished){ // gets called if this is the first call
      commonPreProcess(filterState,meas);
      isFinished = false;
    }
    bool foundValidMeasurement = false;
    MultilevelPatchFeature<mtState::nLevels_,mtState::patchSize_>* mpFeature;
    MultilevelPatchFeature<mtState::nLevels_,mtState::patchSize_> patchInTargetFrame(mpCameras_);
    Eigen::Vector2d bearingError;
    typename mtFilterState::mtState& state = filterState.state_;
    typename mtFilterState::mtFilterCovMat& cov = filterState.cov_;
    int& ID = filterState.state_.aux().activeFeature_;   // ID of the current updated feature!!! Initially set to 0.
    int& activeCamCounter = filterState.state_.aux().activeCameraCounter_;

    // Actualize camera extrinsics
    for(int i=0;i<mtState::nCam_;i++){
      mpCameras_[i].setExtrinsics(state.MrMC(i),state.qCM(i));
    }

    while(ID < mtState::nMax_ && foundValidMeasurement == false){
      if(filterState.mlps_.isValid_[ID]){
        // Data handling stuff
        mpFeature = &filterState.mlps_.features_[ID];  // Set the feature pointer.
        mpFeature->fromState();                        // Read the linked variable from the filter state.
        mpFeature->setDepth(state.get_depth(ID));      // Depth value.
        const int camID = mpFeature->camID_;           // Camera ID of the feature.
        if(activeCamCounter==0){
          mpFeature->increaseStatistics(filterState.t_);
          if(verbose_){
            std::cout << "=========== Feature " << ID << " ==================================================== " << std::endl;
          }
        }
        const int activeCamID = (activeCamCounter + camID)%mtState::nCam_;
        if(verbose_){
          std::cout << "  ========== Camera  " << activeCamID << " ================= " << std::endl;
          std::cout << "  Normal in feature frame: " << mpFeature->get_nor().getVec().transpose() << std::endl;
          std::cout << "  with depth: " << state.get_depth(ID) << std::endl;
        }

        // Get normal in target frame
        featureBearingOutputCF_.setFeatureID(ID);
        featureBearingOutputCF_.setOutputCameraID(activeCamID);
        featureBearingOutputCF_.transformState(state,featureBearingOutput_);
        featureBearingOutputCF_.transformCovMat(state,cov,featureBearingCov_);
        if(verbose_) std::cout << "    Normal in camera frame: " << featureBearingOutput_.CfP().getVec().transpose() << std::endl;

        // Make patch feature in target frame
        patchInTargetFrame = *mpFeature; // TODO: make less costly
        patchInTargetFrame.set_nor(featureBearingOutput_.CfP()); // TODO: do warping
        patchInTargetFrame.camID_ = activeCamID;
        bool isInActiveFrame = isMultilevelPatchInFrame(patchInTargetFrame,meas.aux().pyr_[activeCamID],startLevel_,false,doPatchWarping_);
        mpFeature->status_.inFrame_ = mpFeature->status_.inFrame_ || isInActiveFrame;

        if(isInActiveFrame){
          pixelOutputFromNorCF_.setCameraID(activeCamID);
          pixelOutputFromNorCF_.transformState(featureBearingOutput_,pixelOutput_);
          pixelOutputFromNorCF_.transformCovMat(featureBearingOutput_,featureBearingCov_,pixelOutputCov_);

          // Visualization
          if(doFrameVisualisation_){
            FeatureCoordinates featureCoordinates(mpCameras_);
            featureCoordinates.set_c(pixelOutput_.getPoint2f());
            featureCoordinates.camID_ = activeCamID;
            featureCoordinates.setSigmaFromCov(pixelOutputCov_);
            if(activeCamID==camID){
              drawEllipse(filterState.img_[activeCamID], featureCoordinates, cv::Scalar(0,175,175), 2.0, false);
              drawText(filterState.img_[activeCamID],featureCoordinates,std::to_string(mpFeature->totCount_),cv::Scalar(0,175,175));
            } else {
              drawEllipse(filterState.img_[activeCamID], featureCoordinates, cv::Scalar(175,175,0), 2.0, false);
              drawText(filterState.img_[activeCamID],featureCoordinates,std::to_string(mpFeature->totCount_),cv::Scalar(175,175,0));
            }
          }

          // Logging (TODO: remove eventually)
          if(activeCamID==camID){
            pixelOutputCF_.setIndex(ID);
            pixelOutputCF_.transformCovMat(state,cov,pixelOutputCov_);
            mpFeature->setSigmaFromCov(pixelOutputCov_);
            mpFeature->log_prediction_ = static_cast<FeatureCoordinates>(*mpFeature);
            const PixelCorners& pixelCorners = mpFeature->get_pixelCorners();
            mpFeature->log_predictionC0_.set_c(mpFeature->get_c() - 4*pixelCorners[0] - 4*pixelCorners[1]);
            mpFeature->log_predictionC1_.set_c(mpFeature->get_c() + 4*pixelCorners[0] - 4*pixelCorners[1]);
            mpFeature->log_predictionC2_.set_c(mpFeature->get_c() - 4*pixelCorners[0] + 4*pixelCorners[1]);
            mpFeature->log_predictionC3_.set_c(mpFeature->get_c() + 4*pixelCorners[0] + 4*pixelCorners[1]);
          }

          // Search patch
          if(!useDirectMethod_ || true){ // TODO: make adaptive || pixelOutputCov_.operatorNorm() > matchingPixelThreshold_
            align2DComposed(patchInTargetFrame,meas.aux().pyr_[activeCamID],startLevel_,endLevel_,startLevel_-endLevel_,doPatchWarping_);
          }
          if(patchInTargetFrame.status_.matchingStatus_ == FOUND){
            if(patchInTargetFrame.computeAverageDifferenceReprojection(meas.aux().pyr_[activeCamID],endLevel_,startLevel_) > patchRejectionTh_){
              patchInTargetFrame.status_.matchingStatus_ = NOTFOUND;
              if(verbose_) std::cout << "    \033[31mNOT FOUND (error too large)\033[0m" << std::endl;
            } else {
              if(doFrameVisualisation_){
                drawPoint(filterState.img_[activeCamID], patchInTargetFrame, cv::Scalar(255,0,255));
              }
              if(activeCamID==camID) mpFeature->log_meas_.set_nor(patchInTargetFrame.get_nor());
              mpFeature->status_.matchingStatus_ = FOUND; // TODO: rethink status handling
              if(verbose_) std::cout << "    Found match: " << patchInTargetFrame.get_nor().getVec().transpose() << std::endl;
            }
          } else {
            if(verbose_) std::cout << "    \033[31mNOT FOUND (matching failed)\033[0m" << std::endl;
          }

          if(patchInTargetFrame.status_.matchingStatus_ == FOUND){
            // Compute deviation of expected
            patchInTargetFrame.get_nor().boxMinus(featureBearingOutput_.CfP(),bearingError);
            const double weightedBearingError = (bearingError.transpose()*featureBearingCov_.template block<2,2>(FeatureBearingOutput::template getId<FeatureBearingOutput::_nor>(),FeatureBearingOutput::template getId<FeatureBearingOutput::_nor>()).inverse()*bearingError)(0,0);

            // Determine linearization mode
            useSpecialLinearizationPoint_ = bearingError.norm() > specialLinearizationThreshold_;

            if(weightedBearingError < 5.886){ // TODO: param
              if(useSpecialLinearizationPoint_) featureBearingOutput_.CfP() = patchInTargetFrame.get_nor();
              mtState linearizationPoint = state;
              if(verbose_) std::cout << "    useSpecialLinearizationPoint: " << useSpecialLinearizationPoint_ << std::endl;
<<<<<<< HEAD
              if(!useSpecialLinearizationPoint_ || featureBearingOutputCF_.solveInverseProblemRelaxed(linearizationPoint,cov,featureBearingOutput_,Eigen::Matrix2d::Identity()*1e-5,1e-4,199)){ // TODO: make noide dependent on patch
                if(verbose_) std::cout << "    Backprojection: " << linearizationPoint.CfP(ID).getVec().transpose() << std::endl;
                if(useDirectMethod_ && !useSpecialLinearizationPoint_) patchInTargetFrame.set_nor(featureBearingOutput_.CfP());
                if(!useDirectMethod_ || getLinearAlignEquationsReduced(patchInTargetFrame,meas.template get<mtMeas::_aux>().pyr_[activeCamID],endLevel_,startLevel_,doPatchWarping_,
=======
              if(activeCamID == camID && useSpecialLinearizationPoint_) linearizationPoint.CfP(ID) = patchInTargetFrame.get_nor();
              if(activeCamID == camID || !useSpecialLinearizationPoint_ || featureLocationOutputCF_.solveInverseProblemRelaxed(linearizationPoint,cov,featureLocationOutput_,Eigen::Matrix2d::Identity()*1e-5,1e-4,199)){ // TODO: make noide dependent on patch
                if(verbose_) std::cout << "    Backprojection: " << linearizationPoint.CfP(ID).getVec().transpose() << std::endl;
                if(useDirectMethod_ && !useSpecialLinearizationPoint_) patchInTargetFrame.set_nor(featureLocationOutput_.CfP());
                if(!useDirectMethod_ || getLinearAlignEquationsReduced(patchInTargetFrame,meas.aux().pyr_[activeCamID],endLevel_,startLevel_,doPatchWarping_,
>>>>>>> ba1888f2
                                                                       state.aux().A_red_[ID],state.aux().b_red_[ID])){
                  if(useSpecialLinearizationPoint_) linearizationPoint.boxMinus(state,filterState.difVecLin_);
                  state.aux().bearingMeas_[ID] = patchInTargetFrame.get_nor();
                  foundValidMeasurement = true;
                  if(doFrameVisualisation_){
                    drawPoint(filterState.img_[activeCamID], patchInTargetFrame, cv::Scalar(0,255,0));
                    if(activeCamID!=camID){
                      FeatureCoordinates featureCoordinates(mpCameras_);
                      featureCoordinates.set_nor(linearizationPoint.CfP(ID));
                      featureCoordinates.camID_ = camID;
                      drawPoint(filterState.img_[camID], featureCoordinates, cv::Scalar(255,0,0));
                    }
                  }
                } else {
                  if(verbose_) std::cout << "    \033[31mFailed construction of linear equation!\033[0m" << std::endl;
                }
              } else {
                if(verbose_) std::cout << "    \033[31mFailed backprojection!\033[0m" << std::endl;
              }
            } else {
              if(verbose_) std::cout << "    Match too far!" << std::endl;
            }
          }
        }
      }
      if(foundValidMeasurement == false){
        activeCamCounter++;
        if(activeCamCounter == mtState::nCam_){
          activeCamCounter = 0;
          ID++;
        }
      }
    }  // while end
    if(ID >= mtState::nMax_){
      isFinished = true;
    }
  };

  /** \brief Post-Processing for the image update.
   *
   *  Summary:
   *  1. Some drawing tasks.
   *  2. Removal of features with negative depth.
   *
   *  @param filterState      - Filter state.
   *  @param meas             - Update measurement.
   *  @param outlierDetection - Outlier detection.
   *  @param isFinished       - True, if process has finished.
   *  @todo check and complete.
   */
  void postProcess(mtFilterState& filterState, const mtMeas& meas, const mtOutlierDetection& outlierDetection, bool& isFinished){
    int& ID = filterState.state_.aux().activeFeature_;  // Get the ID of the updated feature.
    int& activeCamCounter = filterState.state_.aux().activeCameraCounter_;

    if(isFinished){
      commonPostProcess(filterState,meas);
    } else {
      MultilevelPatchFeature<mtState::nLevels_,mtState::patchSize_> drawPatch(mpCameras_);
      const int camID = filterState.mlps_.features_[ID].camID_;
      const int activeCamID = (activeCamCounter + camID)%mtState::nCam_;
      if(filterState.mlps_.features_[ID].status_.trackingStatus_ == NOTTRACKED){
        filterState.mlps_.features_[ID].status_.trackingStatus_ = FAILED;
      }
      drawPatch.set_pixelCorners(filterState.mlps_.features_[ID].get_pixelCorners());
      drawPatch.set_nor(filterState.state_.CfP(ID));
      drawPatch.camID_ = activeCamID;
      if(doFrameVisualisation_ && activeCamID != camID){
        featureBearingOutputCF_.setFeatureID(ID);
        featureBearingOutputCF_.setOutputCameraID(activeCamID);
        featureBearingOutputCF_.transformState(filterState.state_,featureBearingOutput_);
        drawPatch.set_nor(featureBearingOutput_.CfP());
      }
      if(!outlierDetection.isOutlier(0)){
        filterState.mlps_.features_[ID].status_.trackingStatus_ = TRACKED;
        if(doFrameVisualisation_) drawPatchBorder(filterState.img_[activeCamID],drawPatch,4.0,cv::Scalar(0,255,0));
      } else {
        if(doFrameVisualisation_) drawPatchBorder(filterState.img_[activeCamID],drawPatch,4.0,cv::Scalar(0,0,255));
      }

      // Remove negative feature
      if(removeNegativeFeatureAfterUpdate_){
        for(unsigned int i=0;i<mtState::nMax_;i++){
          if(filterState.mlps_.isValid_[i]){
            if(filterState.state_.dep(i) < 1e-8){
              if(verbose_) std::cout << "    \033[33mRemoved feature " << i << " with invalid depth " << filterState.state_.get_depth(i) << "!\033[0m" << std::endl;
              filterState.mlps_.isValid_[i] = false;
              filterState.removeFeature(i);
            }
          }
        }
      }

      activeCamCounter++;
      if(activeCamCounter == mtState::nCam_){
        activeCamCounter = 0;
        ID++;
      }
    }
  };

  /** \brief Final Post-Processing step for the image update.
   *
   *  Summary:
   *  1. For each feature in the state: Extract patches and compute Shi-Tomasi Score.
   *  2. Removal of bad features from the state.
   *  3. Get new features and add them to the state.
   *
   *  @param filterState      - Filter state.
   *  @param meas             - Update measurement.
   *  @todo check and complete.
   */
  void commonPostProcess(mtFilterState& filterState, const mtMeas& meas){
    // Temps
    float averageScore;
    int countTracked;
    int requiredFreeFeature;
    double removalFactor;
    int featureIndex;
    typename mtFilterState::mtState& state = filterState.state_;
    typename mtFilterState::mtFilterCovMat& cov = filterState.cov_;
    MultilevelPatchFeature<mtState::nLevels_,mtState::patchSize_>* mpFeature;
    MultilevelPatchFeature<mtState::nLevels_,mtState::patchSize_> testFeature(mpCameras_);

    // Actualize camera extrinsics
    for(int i=0;i<mtState::nCam_;i++){
      mpCameras_[i].setExtrinsics(state.MrMC(i),state.qCM(i));
    }

    countTracked = 0;
    // For all features in the state.
    for(unsigned int i=0;i<mtState::nMax_;i++){
      if(filterState.mlps_.isValid_[i]){
        mpFeature = &filterState.mlps_.features_[i];
        mpFeature->fromState();                       // Has to be done for every valid feature.
        mpFeature->setDepth(state.get_depth(i));
        const int camID = mpFeature->camID_;
        if(mpFeature->status_.inFrame_){
          // Logging
          pixelOutputCF_.setIndex(i);
          pixelOutputCF_.transformCovMat(state,cov,pixelOutputCov_);
          mpFeature->setSigmaFromCov(pixelOutputCov_);
          mpFeature->log_current_ = static_cast<FeatureCoordinates>(*mpFeature);

          // Count Tracked
          if(mpFeature->status_.trackingStatus_ == TRACKED){
            countTracked++;
          }

          // Extract feature patches and update Shi-Tomasi score.
          if(mpFeature->status_.trackingStatus_ == TRACKED){
            if(isMultilevelPatchInFrame(*mpFeature,meas.aux().pyr_[camID],startLevel_,true,false)){
              testFeature.set_c(mpFeature->get_c());
              extractMultilevelPatchFromImage(testFeature,meas.aux().pyr_[camID],startLevel_,true,false);
              testFeature.computeMultilevelShiTomasiScore(endLevel_,startLevel_);
              if(testFeature.s_ >= static_cast<float>(minAbsoluteSTScore_) || testFeature.s_ >= static_cast<float>(minRelativeSTScore_)*mpFeature->s_){
                extractMultilevelPatchFromImage(*mpFeature,meas.aux().pyr_[camID],startLevel_,true,false);
                mpFeature->computeMultilevelShiTomasiScore(endLevel_,startLevel_);
                mpFeature->toState();
              }
            }
          }
        }
      }
    }

    // Remove bad feature.
    averageScore = filterState.mlps_.getAverageScore(); // TODO improve
    for(unsigned int i=0;i<mtState::nMax_;i++){
      if(filterState.mlps_.isValid_[i]){
        mpFeature = &filterState.mlps_.features_[i];
        if(!mpFeature->isGoodFeature(trackingLocalRange_,trackingLocalVisibilityRange_,trackingUpperBound_,trackingLowerBound_)){
          //          || fManager.features_[ind].s_ < static_cast<float>(minAbsoluteSTScore_) + static_cast<float>(minRelativeSTScore_)*averageScore){ //TODO: debug and fix
          filterState.mlps_.isValid_[i] = false;
          filterState.removeFeature(i);
        }
      }
    }

    // Check if enough free features
    requiredFreeFeature = mtState::nMax_*minTrackedAndFreeFeatures_-countTracked;
    removalFactor = 1.1; // TODO: param
    featureIndex = 0;
    while((int)(mtState::nMax_) - (int)(filterState.mlps_.getValidCount()) < requiredFreeFeature){
      if(filterState.mlps_.isValid_[featureIndex]){
        mpFeature = &filterState.mlps_.features_[featureIndex];
        if(mpFeature->status_.trackingStatus_ != TRACKED &&
            !mpFeature->isGoodFeature(trackingLocalRange_,trackingLocalVisibilityRange_,trackingUpperBound_*removalFactor,trackingLowerBound_*removalFactor)){ // TODO: improve
          filterState.mlps_.isValid_[featureIndex] = false;
          filterState.removeFeature(featureIndex);
        }
      }
      featureIndex++;
      if(featureIndex == mtState::nMax_){
        featureIndex = 0;
        removalFactor = removalFactor*1.1; // TODO: param
      }
    }

    // Get new features // TODO IMG do for both images
    const int searchCamID = rand()%mtState::nCam_;
    averageScore = filterState.mlps_.getAverageScore(); // TODO
    if(filterState.mlps_.getValidCount() < startDetectionTh_*mtState::nMax_){
      // Compute the median depth parameters for each camera, using the state features.
      std::array<double, mtState::nCam_> medianDepthParameters;
      if(maxUncertaintyToDepthRatioForDepthInitialization_>0){
        filterState.getMedianDepthParameters(initDepth_, &medianDepthParameters,maxUncertaintyToDepthRatioForDepthInitialization_);
      } else {
        medianDepthParameters.fill(initDepth_);
      }

      // Get Candidates
      std::list<cv::Point2f> candidates;
      if(verbose_) std::cout << "Adding keypoints" << std::endl;
      const double t1 = (double) cv::getTickCount();
      for(int l=endLevel_;l<=startLevel_;l++){
        detectFastCorners(meas.aux().pyr_[searchCamID],candidates,l,fastDetectionThreshold_);
      }
      const double t2 = (double) cv::getTickCount();
      if(verbose_) std::cout << "== Detected " << candidates.size() << " on levels " << endLevel_ << "-" << startLevel_ << " (" << (t2-t1)/cv::getTickFrequency()*1000 << " ms)" << std::endl;
      for(unsigned int camID=0;camID<mtState::nCam_;camID++){
        pruneCandidates(filterState.mlps_,candidates,searchCamID);
      }
      const double t3 = (double) cv::getTickCount();
      if(verbose_) std::cout << "== Selected " << candidates.size() << " candidates (" << (t3-t2)/cv::getTickFrequency()*1000 << " ms)" << std::endl;
      std::unordered_set<unsigned int> newSet = addBestCandidates(filterState.mlps_,candidates,meas.aux().pyr_[searchCamID],searchCamID,filterState.t_,
                                                                  endLevel_,startLevel_,mtState::nMax_-filterState.mlps_.getValidCount(),nDetectionBuckets_, scoreDetectionExponent_,
                                                                  penaltyDistance_, zeroDistancePenalty_,false,0.0);
      const double t4 = (double) cv::getTickCount();
      if(verbose_) std::cout << "== Got " << filterState.mlps_.getValidCount() << " after adding " << newSet.size() << " features (" << (t4-t3)/cv::getTickFrequency()*1000 << " ms)" << std::endl;
      for(auto it = newSet.begin();it != newSet.end();++it){
        filterState.mlps_.features_[*it].setCamera(mpCameras_);
        filterState.mlps_.features_[*it].status_.inFrame_ = true;
        filterState.mlps_.features_[*it].status_.matchingStatus_ = FOUND;
        filterState.mlps_.features_[*it].status_.trackingStatus_ = TRACKED;
        filterState.initializeFeatureState(*it, filterState.mlps_.features_[*it].get_nor().getVec(), medianDepthParameters[searchCamID], initCovFeature_); // TODO: adapt covariance to initial depth
        filterState.mlps_.features_[*it].linkToState(&state.template get<mtState::_aux>().camID_[*it],&state.template get<mtState::_nor>(*it),&state.template get<mtState::_aux>().bearingCorners_[*it]);
        filterState.mlps_.features_[*it].toState();
      }
    }
    for(unsigned int i=0;i<mtState::nMax_;i++){
      if(filterState.mlps_.isValid_[i] && filterState.mlps_.features_[i].status_.inFrame_){
        filterState.mlps_.features_[i].log_previous_ = static_cast<FeatureCoordinates>(filterState.mlps_.features_[i]);
      }
    }
    if (doFrameVisualisation_){
      drawVirtualHorizon(filterState,0);
      drawVirtualHorizon(filterState,1);
    }

    if(verbose_){
      for(int i=0;i<mtState::nCam_;i++){
        std::cout << filterState.state_.qCM(i) << std::endl;
        std::cout << filterState.state_.MrMC(i).transpose() << std::endl;
      }
    }
  }

  ////////////////////////////////////////////////////////////////////////////////////////////////////////////////////////

  /** \brief Draws a virtual horizon into the current image of the camera with ID camID
   *
   *  @param filterState - Filter state.
   *  @param camID       - ID of the camera, in which image the horizon should be drawn.
   */
  void drawVirtualHorizon(mtFilterState& filterState, const int camID = 0){
    typename mtFilterState::mtState& state = filterState.state_;
    cv::rectangle(filterState.img_[camID],cv::Point2f(0,0),cv::Point2f(82,92),cv::Scalar(50,50,50),-1,8,0);
    cv::rectangle(filterState.img_[camID],cv::Point2f(0,0),cv::Point2f(80,90),cv::Scalar(100,100,100),-1,8,0);
    cv::putText(filterState.img_[camID],std::to_string(filterState.imageCounter_),cv::Point2f(5,85),cv::FONT_HERSHEY_SIMPLEX, 0.4, cv::Scalar(255,0,0));
    cv::Point2f rollCenter = cv::Point2f(40,40);
    cv::Scalar rollColor1(50,50,50);
    cv::Scalar rollColor2(200,200,200);
    cv::Scalar rollColor3(120,120,120);
    cv::circle(filterState.img_[camID],rollCenter,32,rollColor1,-1,8,0);
    cv::circle(filterState.img_[camID],rollCenter,30,rollColor2,-1,8,0);
    Eigen::Vector3d Vg = (state.qCM(camID)*state.qWM().inverted()).rotate(Eigen::Vector3d(0,0,-1));
    double roll = atan2(Vg(1),Vg(0))-0.5*M_PI;
    double pitch = acos(Vg.dot(Eigen::Vector3d(0,0,1)))-0.5*M_PI;
    double pixelFor10Pitch = 5.0;
    double pitchOffsetAngle = -asin(pitch/M_PI*180.0/10.0*pixelFor10Pitch/30.0);
    cv::Point2f rollVector1 = 30*cv::Point2f(cos(roll),sin(roll));
    cv::Point2f rollVector2 = cv::Point2f(25,0);
    cv::Point2f rollVector3 = cv::Point2f(10,0);
    std::vector<cv::Point> pts;
    cv::ellipse2Poly(rollCenter,cv::Size(30,30),0,(roll-pitchOffsetAngle)/M_PI*180,(roll+pitchOffsetAngle)/M_PI*180+180,1,pts);
    cv::Point *points;
    points = &pts[0];
    int nbtab = pts.size();
    cv::fillPoly(filterState.img_[camID],(const cv::Point**)&points,&nbtab,1,rollColor3);
    cv::line(filterState.img_[camID],rollCenter+rollVector2,rollCenter+rollVector3,rollColor1, 2);
    cv::line(filterState.img_[camID],rollCenter-rollVector2,rollCenter-rollVector3,rollColor1, 2);
    cv::ellipse(filterState.img_[camID],rollCenter,cv::Size(10,10),0,0,180,rollColor1,2,8,0);
    cv::circle(filterState.img_[camID],rollCenter,2,rollColor1,-1,8,0);
  }
};

}


#endif /* ROVIO_IMGUPDATE_HPP_ */<|MERGE_RESOLUTION|>--- conflicted
+++ resolved
@@ -507,18 +507,11 @@
               if(useSpecialLinearizationPoint_) featureBearingOutput_.CfP() = patchInTargetFrame.get_nor();
               mtState linearizationPoint = state;
               if(verbose_) std::cout << "    useSpecialLinearizationPoint: " << useSpecialLinearizationPoint_ << std::endl;
-<<<<<<< HEAD
-              if(!useSpecialLinearizationPoint_ || featureBearingOutputCF_.solveInverseProblemRelaxed(linearizationPoint,cov,featureBearingOutput_,Eigen::Matrix2d::Identity()*1e-5,1e-4,199)){ // TODO: make noide dependent on patch
+              if(activeCamID == camID && useSpecialLinearizationPoint_) linearizationPoint.CfP(ID) = patchInTargetFrame.get_nor();
+              if(activeCamID == camID || !useSpecialLinearizationPoint_ || featureBearingOutputCF_.solveInverseProblemRelaxed(linearizationPoint,cov,featureBearingOutput_,Eigen::Matrix2d::Identity()*1e-5,1e-4,199)){ // TODO: make noide dependent on patch
                 if(verbose_) std::cout << "    Backprojection: " << linearizationPoint.CfP(ID).getVec().transpose() << std::endl;
                 if(useDirectMethod_ && !useSpecialLinearizationPoint_) patchInTargetFrame.set_nor(featureBearingOutput_.CfP());
-                if(!useDirectMethod_ || getLinearAlignEquationsReduced(patchInTargetFrame,meas.template get<mtMeas::_aux>().pyr_[activeCamID],endLevel_,startLevel_,doPatchWarping_,
-=======
-              if(activeCamID == camID && useSpecialLinearizationPoint_) linearizationPoint.CfP(ID) = patchInTargetFrame.get_nor();
-              if(activeCamID == camID || !useSpecialLinearizationPoint_ || featureLocationOutputCF_.solveInverseProblemRelaxed(linearizationPoint,cov,featureLocationOutput_,Eigen::Matrix2d::Identity()*1e-5,1e-4,199)){ // TODO: make noide dependent on patch
-                if(verbose_) std::cout << "    Backprojection: " << linearizationPoint.CfP(ID).getVec().transpose() << std::endl;
-                if(useDirectMethod_ && !useSpecialLinearizationPoint_) patchInTargetFrame.set_nor(featureLocationOutput_.CfP());
                 if(!useDirectMethod_ || getLinearAlignEquationsReduced(patchInTargetFrame,meas.aux().pyr_[activeCamID],endLevel_,startLevel_,doPatchWarping_,
->>>>>>> ba1888f2
                                                                        state.aux().A_red_[ID],state.aux().b_red_[ID])){
                   if(useSpecialLinearizationPoint_) linearizationPoint.boxMinus(state,filterState.difVecLin_);
                   state.aux().bearingMeas_[ID] = patchInTargetFrame.get_nor();
