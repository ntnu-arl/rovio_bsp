--- conflicted
+++ resolved
@@ -116,7 +116,7 @@
     specialLinearizationThreshold 0.0025 ; (set to 0 for always, and to large value for never, 1 pixel ~ 0.0025)
     patchRejectionTh 10.0;
     removeNegativeFeatureAfterUpdate true;
-<<<<<<< HEAD
+    maxUncertaintyToDepthRatioForDepthInitialization 0.3 ; if set to 0.0 the depth is initialized with the standard value provided above, otherwise ROVIO attempts to figure out a median depth in the frame
     rateOfMovingFeaturesTh 0.5;
     pixelCoordinateMotionTh 1.0;
     minFeatureCountForNoMotionDetection 5;
@@ -136,9 +136,6 @@
         updateVecNormTermination 1e-06
         MahalanobisTh0 7.689997599999999
     }
-=======
-    maxUncertaintyToDepthRatioForDepthInitialization 0.3 ; if set to 0.0 the depth is initialized with the standard value provided above, otherwise ROVIO attempts to figure out a median depth in the frame
->>>>>>> 8497b6f6
 }
 Prediction
 {
